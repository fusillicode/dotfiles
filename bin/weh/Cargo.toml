--- conflicted
+++ resolved
@@ -6,13 +6,8 @@
 
 [dependencies]
 anyhow = { version = "1.0.79", features = ["backtrace"] }
-<<<<<<< HEAD
 serde = { version = "1.0.196", features = ["derive"] }
-serde_json = "1.0.111"
-=======
-serde = { version = "1.0.195", features = ["derive"] }
 serde_json = "1.0.113"
->>>>>>> ed26c506
 strip-ansi-escapes = { version = "0.2.0" }
 url = { version = "2.5.0", features = ["serde"] }
 
