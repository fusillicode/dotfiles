--- conflicted
+++ resolved
@@ -5,13 +5,8 @@
 edition = "2021"
 
 [dependencies]
-<<<<<<< HEAD
 anyhow = { version = "1.0.79", features = ["backtrace"] }
-serde = { version = "1.0.193", features = ["derive"] }
-=======
-anyhow = { version = "1.0.75", features = ["backtrace"] }
 serde = { version = "1.0.194", features = ["derive"] }
->>>>>>> 35c8a843
 serde_json = "1.0.108"
 url = { version = "2.5.0", features = ["serde"] }
 
