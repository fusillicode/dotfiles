[package]
name = "weh"
version = "0.1.0"
authors = ["Gian Lu"]
edition = "2021"

[dependencies]
anyhow = { version = "1.0.75", features = ["backtrace"] }
<<<<<<< HEAD
serde = { version = "1.0.189", features = ["derive"] }
serde_json = "1.0.108"
=======
serde = { version = "1.0.192", features = ["derive"] }
serde_json = "1.0.17"
>>>>>>> a7198c45
url = { version = "2.4.1", features = ["serde"] }

[dev-dependencies]
fake = { version = "2.8", features = ["derive"] }
temp-env = { version = "0.3.6" }<|MERGE_RESOLUTION|>--- conflicted
+++ resolved
@@ -6,13 +6,8 @@
 
 [dependencies]
 anyhow = { version = "1.0.75", features = ["backtrace"] }
-<<<<<<< HEAD
-serde = { version = "1.0.189", features = ["derive"] }
+serde = { version = "1.0.192", features = ["derive"] }
 serde_json = "1.0.108"
-=======
-serde = { version = "1.0.192", features = ["derive"] }
-serde_json = "1.0.17"
->>>>>>> a7198c45
 url = { version = "2.4.1", features = ["serde"] }
 
 [dev-dependencies]
